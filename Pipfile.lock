--- conflicted
+++ resolved
@@ -1,11 +1,7 @@
 {
     "_meta": {
         "hash": {
-<<<<<<< HEAD
             "sha256": "17ac6ef5f820a8e5027962141c5e4cf8f092bd8b5a2fc78b8290d13295dee309"
-=======
-            "sha256": "c196ea74ee18841802773f72d101b99fe98c71e41b59315abcdb3e13e9118e2a"
->>>>>>> 3998597f
         },
         "pipfile-spec": 6,
         "requires": {
@@ -1016,13 +1012,8 @@
                 "sha256:87e4d27fe96d0d7e4fc24f0cbe3463baae4ec51e81d95fbe60d2474636e0c7d8",
                 "sha256:f82cc99a1ff552310d19c379827c2c64dd9f85a38bcd5559db2470161867b786"
             ],
-<<<<<<< HEAD
             "markers": "python_version >= '3.8'",
             "version": "==4.0.0"
-=======
-            "markers": "python_full_version >= '3.6.0'",
-            "version": "==3.5.0"
->>>>>>> 3998597f
         },
         "tbtrim": {
             "hashes": [
@@ -1053,7 +1044,6 @@
                 "sha256:1c5bebdf19d5051e2e1de6cf70adfc5948d47221f097fcff7a3ffc91e953eaf5",
                 "sha256:61901f81ff4017951119cd0d1ed9b7af31c821d6845c8c477587bbdcd5e5854e"
             ],
-<<<<<<< HEAD
             "markers": "python_version >= '3.6' and python_version < '4.0'",
             "version": "==0.11.1"
         },
@@ -1073,10 +1063,6 @@
             ],
             "markers": "python_version >= '3.7'",
             "version": "==6.2"
-=======
-            "markers": "python_version < '4' and python_full_version >= '3.6.0'",
-            "version": "==0.11.1"
->>>>>>> 3998597f
         },
         "traitlets": {
             "hashes": [
@@ -1158,11 +1144,7 @@
                 "sha256:8298d6d56d39be0e3bc13c1c97d133f9b45d797169a0e11cdd0e0489d786f7ec",
                 "sha256:879ba4d1e89654d9769ce13121e0f94310ea32e8d2f8cf587b77c08bbcdb30d6"
             ],
-<<<<<<< HEAD
             "markers": "python_version >= '2.7' and python_version not in '3.0, 3.1, 3.2, 3.3, 3.4, 3.5' and python_version < '4.0'",
-=======
-            "markers": "python_version >= '2.7' and python_version not in '3.0, 3.1, 3.2, 3.3, 3.4, 3.5' and python_version < '4'",
->>>>>>> 3998597f
             "version": "==1.26.10"
         },
         "vermin": {
