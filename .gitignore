--- conflicted
+++ resolved
@@ -1,10 +1,5 @@
 
 *.icloud
-<<<<<<< HEAD
-=======
-sample/
-testbench/
->>>>>>> 32925e63
 
 out
 *.js
@@ -30,7 +25,8 @@
 # Created by https://www.gitignore.io/api/macos,python
 
 ### macOS ###
-*.DS_Store
+# General
+.DS_Store
 .AppleDouble
 .LSOverride
 
@@ -82,6 +78,7 @@
 *.egg-info/
 .installed.cfg
 *.egg
+MANIFEST
 
 # PyInstaller
 #  Usually these files are written by a python script from a template
@@ -99,15 +96,20 @@
 .coverage
 .coverage.*
 .cache
-.pytest_cache/
 nosetests.xml
 coverage.xml
 *.cover
 .hypothesis/
+.pytest_cache/
 
 # Translations
 *.mo
 *.pot
+
+# Django stuff:
+*.log
+local_settings.py
+db.sqlite3
 
 # Flask stuff:
 instance/
@@ -129,7 +131,7 @@
 .python-version
 
 # celery beat schedule file
-celerybeat-schedule.*
+celerybeat-schedule
 
 # SageMath parsed files
 *.sage.py
@@ -156,5 +158,20 @@
 # mypy
 .mypy_cache/
 
+### Python Patch ###
+.venv/
+
+### Python.VirtualEnv Stack ###
+# Virtualenv
+# http://iamzed.com/2009/05/07/a-primer-on-virtualenv/
+[Bb]in
+[Ii]nclude
+[Ll]ib
+[Ll]ib64
+[Ll]ocal
+[Ss]cripts
+pyvenv.cfg
+pip-selfcheck.json
+
 
 # End of https://www.gitignore.io/api/macos,python